import logging

import os
<<<<<<< HEAD
=======
import re
>>>>>>> 57b72812
from typing import Dict, Optional, List, Any

from core.modules.usecase import ModuleUseCase
from core.modules.usecase.pipeline_loader import PipelineLoader
from core.modules.models import ModuleInput, ModuleOutput, PipelineModule
from core.modules.util import LogUtil, FileSystem
from core.modules.util.messagebus import MessageBus

from cryptography.hazmat.primitives import serialization
from core.security.utils import (
    verify_module,
    get_public_key,
    get_module_verification_status,
)


class ModuleEngine:
    def __init__(self, **args):
        self.verified_modules = {}
        self._logger = logging.getLogger("__name__")
        self.pipeline_name = args.get("pipeline", "default")
        self.use_case = ModuleUseCase(
            {
                "log_level": args["options"]["log_level"],
                "directory": FileSystem.get_modules_directory(),
            }
        )
        self.pipeline_loader = PipelineLoader(self._logger)
        self.message_bus = MessageBus()

        # Track input_mappings from pipeline config
        self.input_mappings: Dict[str, Dict[str, str]] = (
            {}
        )  # module_name -> {input_name -> source}
<<<<<<< HEAD
=======

    def _load_verified_modules(self):
        """Load the verified modules from the JSON file."""
        try:
            with open("src/settings/verified_modules.json", "r") as f:
                self.verified_modules = json.load(f).get("modules", {})
                self._logger.debug(f"Verified modules loaded")
        except (FileNotFoundError, json.JSONDecodeError) as e:
            self._logger.error(f"Failed to load verified modules: {e}")
            self.verified_modules = {}

    def __verify_signature(self, module_name, module_hash, signature, public_key):
        try:
            public_key.verify(
                bytes.fromhex(signature),
                module_hash.encode("utf-8"),
                padding.PKCS1v15(),
                hashes.SHA256(),
            )
            return True
        except Exception as e:
            self._logger.error(f"Signature verification failed for {module_name}: {e}")
            return False

    def __verify_module(self, module_path, public_key):
        """Verify a module using its hash and signature."""
        # Get the actual directory name of the module
        module_name = os.path.basename(module_path)
        self._logger.debug(f"Verifying module: {module_name}")

        # Check if the directory name exists in the verified modules
        if module_name not in self.verified_modules:
            self._logger.warning(
                f"\x1b[1;31mModule {module_name} UNVERIFIED \033[0m(directory name not found in self.verified_modules)"
            )
            return False

        module_info = self.verified_modules[module_name]
        computed_hash = self._compute_module_hash(module_path)
        if not computed_hash:
            self._logger.warning(
                f"\x1b[1;31mModule {module_name} UNVERIFIED \033[0m(hash not computed)"
            )
            return False

        if computed_hash != module_info["hash"]:
            self._logger.warning(
                f"\x1b[1;31mModule {module_name} UNVERIFIED \033[0m(hash mismatch)"
            )
            return False

        if not self.__verify_signature(
            module_name, computed_hash, module_info["signature"], public_key
        ):
            self._logger.warning(
                f"\x1b[1;31mModule {module_name} UNVERIFIED \033[0m(incorrect signature)"
            )
            return False

        self._logger.info(f"\033[96mModule {module_name} VERIFIED\033[0m")
        return True

    def _compute_module_hash(self, module_path):
        sha256 = hashlib.sha256()
        try:
            config_path = os.path.join(module_path, "module.yaml")
            self._logger.debug(f"Computing hash for {config_path}")
            with open(config_path, "rb") as f:
                while chunk := f.read(8192):
                    sha256.update(chunk)
            return sha256.hexdigest()
        except FileNotFoundError as e:
            self._logger.error(f"Critical file missing in module {module_path}: {e}")
            return None
>>>>>>> 57b72812

    def start(self):
        """Start the engine by loading modules from the specified pipeline and connecting them."""
        # Load the pipeline configuration
        pipeline = self.pipeline_loader.load_pipeline(self.pipeline_name)
        if not pipeline:
            self._logger.error(
                f"Failed to load pipeline '{self.pipeline_name}'. Cannot start the engine."
            )
            return False

        # Extract input mappings from the pipeline configuration
        self.__build_input_mappings(pipeline.modules)

        # Load modules based on the pipeline configuration
        self._logger.info(f"Loading modules from pipeline '{pipeline.name}'")
        self.__reload_modules(pipeline=pipeline)

        # Connect and invoke modules
        self.__connect_modules()
        self.__invoke_on_modules()
        return True

    def __reload_modules(self, modules=None, pipeline=None):
        """
        Reload the specified modules or modules from a pipeline.

        :param modules: List of specific module names to reload
        :param pipeline: Pipeline configuration containing modules to load
        """
        if modules:
            self._logger.debug(f"Reloading specific modules: {modules}")
        elif pipeline:
            self._logger.debug(f"Loading modules from pipeline: {pipeline.name}")
        else:
            self._logger.debug("Loading all available modules")

        # Discover and load modules
        self.use_case.discover_modules(True, pipeline)

        # Verify the loaded modules
        public_key = get_public_key()
        if not public_key:
            self._logger.error("Failed to load public key for module verification")
            return

        modules_directory = FileSystem.get_modules_directory()

        # If specific modules are specified, only check those
        module_dirs_to_check = []
        if modules:
            module_dirs_to_check = [
                os.path.join(modules_directory, m)
                for m in modules
                if os.path.isdir(os.path.join(modules_directory, m))
            ]
        elif pipeline:
            module_dirs_to_check = [
                os.path.join(modules_directory, m.name)
                for m in pipeline.modules
                if os.path.isdir(os.path.join(modules_directory, m.name))
            ]
        else:
            # Check all directories in the modules directory
            module_dirs_to_check = [
                os.path.join(modules_directory, d)
                for d in os.listdir(modules_directory)
                if os.path.isdir(os.path.join(modules_directory, d))
            ]

        for module_path in module_dirs_to_check:
            module_name = os.path.basename(module_path)
            is_verified = verify_module(module_path, public_key)

            if is_verified:
                self._logger.info(f"\033[96mModule {module_name} VERIFIED\033[0m")
            else:
                self._logger.warning(
                    f"\x1b[1;31mModule {module_name} UNVERIFIED\033[0m"
                )

    def __build_input_mappings(self, pipeline_modules: List[PipelineModule]) -> None:
        """
        Build input mappings from pipeline configuration.

        Args:
            pipeline_modules: List of PipelineModule objects from pipeline config
        """
        for module in pipeline_modules:
            if module.input_mappings:
                self.input_mappings[module.name] = module.input_mappings
                self._logger.debug(
                    f"Added input mappings for {module.name}: {module.input_mappings}"
                )

    def __build_input_mappings(self, pipeline_modules: List[PipelineModule]) -> None:
        """
        Build input mappings from pipeline configuration.

        Args:
            pipeline_modules: List of PipelineModule objects from pipeline config
        """
        for module in pipeline_modules:
            if module.input_mappings:
                self.input_mappings[module.name] = module.input_mappings
                self._logger.debug(
                    f"Added input mappings for {module.name}: {module.input_mappings}"
                )

    def __connect_modules(self):
        """Connect modules based on their inputs and outputs with type validation."""
        # First register all outputs
        for module in self.use_case.modules:
            module_name = (
                module.meta.name
                if hasattr(module, "meta") and module.meta
                else str(module)
            )
            self._logger.debug(f"Connecting module: {module_name}")
<<<<<<< HEAD

            # Get module configuration
            config = module.get_config()

            # Register outputs with the message bus
            if "outputs" in config and config["outputs"]:
                for output_item in config["outputs"]:
                    # Convert to ModuleOutput
                    output_def = ModuleOutput(
                        name=output_item["name"],
                        type_name=output_item.get("type", "Any"),
                        description=output_item.get("description"),
                    )
                    # Register with message bus
                    topic = output_def.name
                    self.message_bus.register_output(topic, output_def, module_name)
                    self._logger.info(
                        f"Module '{module_name}' set to PUBLISH topic: '{topic}' with type '{output_def.type_name}'"
                    )

        # Then connect all inputs, now that outputs are registered
        for module in self.use_case.modules:
            module_name = (
                module.meta.name
                if hasattr(module, "meta") and module.meta
                else str(module)
            )
            config = module.get_config()

            # Process inputs with type validation
            if "inputs" in config and config["inputs"]:
                for input_item in config["inputs"]:
                    # Convert to ModuleInput
                    input_def = ModuleInput(
                        name=input_item["name"],
                        type_name=input_item.get("type", "Any"),
                        description=input_item.get("description"),
                    )

                    # Check if there's a specific mapping for this input from the pipeline config
                    explicit_source = None
                    if module_name in self.input_mappings:
                        explicit_source = self.input_mappings[module_name].get(
                            input_def.name
                        )

                    # Use the explicit source or just the input name as the topic
                    topic = explicit_source if explicit_source else input_def.name

                    # Register the input with the message bus for type validation
                    self.message_bus.register_input(topic, input_def, module_name)

                    # Subscribe the module's handle_input method to this topic
                    expected_type = input_def.get_python_type()
                    self.message_bus.subscribe(
                        topic, module.handle_input, expected_type
                    )

=======

            # Get module configuration
            config = module.get_config()

            # Register outputs with the message bus
            if "outputs" in config and config["outputs"]:
                for output_item in config["outputs"]:
                    # Convert to ModuleOutput
                    output_def = ModuleOutput(
                        name=output_item["name"],
                        type_name=output_item.get("type", "Any"),
                        description=output_item.get("description"),
                    )
                    # Register with message bus
                    topic = output_def.name
                    self.message_bus.register_output(topic, output_def, module_name)
                    self._logger.info(
                        f"Module '{module_name}' set to PUBLISH topic: '{topic}' with type '{output_def.type_name}'"
                    )

        # Then connect all inputs, now that outputs are registered
        for module in self.use_case.modules:
            module_name = (
                module.meta.name
                if hasattr(module, "meta") and module.meta
                else str(module)
            )
            config = module.get_config()

            # Process inputs with type validation
            if "inputs" in config and config["inputs"]:
                for input_item in config["inputs"]:
                    # Convert to ModuleInput
                    input_def = ModuleInput(
                        name=input_item["name"],
                        type_name=input_item.get("type", "Any"),
                        description=input_item.get("description"),
                    )

                    # Check if there's a specific mapping for this input from the pipeline config
                    explicit_source = None
                    if module_name in self.input_mappings:
                        explicit_source = self.input_mappings[module_name].get(
                            input_def.name
                        )

                    # Use the explicit source or just the input name as the topic
                    topic = explicit_source if explicit_source else input_def.name

                    # Register the input with the message bus for type validation
                    self.message_bus.register_input(topic, input_def, module_name)

                    # Subscribe the module's handle_input method to this topic
                    expected_type = input_def.get_python_type()
                    self.message_bus.subscribe(
                        topic, module.handle_input, expected_type
                    )

>>>>>>> 57b72812
                    self._logger.info(
                        f"Module '{module_name}' subscribed to INPUT topic: '{topic}' with type '{input_def.type_name}'"
                    )

    def __invoke_on_modules(self):
        """Invoke all modules."""
        for module in self.use_case.modules:
            try:
                module.run(self.message_bus)
            except Exception as e:
                self._logger.error(f"Error running module {module}: {e}")<|MERGE_RESOLUTION|>--- conflicted
+++ resolved
@@ -1,10 +1,7 @@
 import logging
 
 import os
-<<<<<<< HEAD
-=======
-import re
->>>>>>> 57b72812
+
 from typing import Dict, Optional, List, Any
 
 from core.modules.usecase import ModuleUseCase
@@ -39,83 +36,6 @@
         self.input_mappings: Dict[str, Dict[str, str]] = (
             {}
         )  # module_name -> {input_name -> source}
-<<<<<<< HEAD
-=======
-
-    def _load_verified_modules(self):
-        """Load the verified modules from the JSON file."""
-        try:
-            with open("src/settings/verified_modules.json", "r") as f:
-                self.verified_modules = json.load(f).get("modules", {})
-                self._logger.debug(f"Verified modules loaded")
-        except (FileNotFoundError, json.JSONDecodeError) as e:
-            self._logger.error(f"Failed to load verified modules: {e}")
-            self.verified_modules = {}
-
-    def __verify_signature(self, module_name, module_hash, signature, public_key):
-        try:
-            public_key.verify(
-                bytes.fromhex(signature),
-                module_hash.encode("utf-8"),
-                padding.PKCS1v15(),
-                hashes.SHA256(),
-            )
-            return True
-        except Exception as e:
-            self._logger.error(f"Signature verification failed for {module_name}: {e}")
-            return False
-
-    def __verify_module(self, module_path, public_key):
-        """Verify a module using its hash and signature."""
-        # Get the actual directory name of the module
-        module_name = os.path.basename(module_path)
-        self._logger.debug(f"Verifying module: {module_name}")
-
-        # Check if the directory name exists in the verified modules
-        if module_name not in self.verified_modules:
-            self._logger.warning(
-                f"\x1b[1;31mModule {module_name} UNVERIFIED \033[0m(directory name not found in self.verified_modules)"
-            )
-            return False
-
-        module_info = self.verified_modules[module_name]
-        computed_hash = self._compute_module_hash(module_path)
-        if not computed_hash:
-            self._logger.warning(
-                f"\x1b[1;31mModule {module_name} UNVERIFIED \033[0m(hash not computed)"
-            )
-            return False
-
-        if computed_hash != module_info["hash"]:
-            self._logger.warning(
-                f"\x1b[1;31mModule {module_name} UNVERIFIED \033[0m(hash mismatch)"
-            )
-            return False
-
-        if not self.__verify_signature(
-            module_name, computed_hash, module_info["signature"], public_key
-        ):
-            self._logger.warning(
-                f"\x1b[1;31mModule {module_name} UNVERIFIED \033[0m(incorrect signature)"
-            )
-            return False
-
-        self._logger.info(f"\033[96mModule {module_name} VERIFIED\033[0m")
-        return True
-
-    def _compute_module_hash(self, module_path):
-        sha256 = hashlib.sha256()
-        try:
-            config_path = os.path.join(module_path, "module.yaml")
-            self._logger.debug(f"Computing hash for {config_path}")
-            with open(config_path, "rb") as f:
-                while chunk := f.read(8192):
-                    sha256.update(chunk)
-            return sha256.hexdigest()
-        except FileNotFoundError as e:
-            self._logger.error(f"Critical file missing in module {module_path}: {e}")
-            return None
->>>>>>> 57b72812
 
     def start(self):
         """Start the engine by loading modules from the specified pipeline and connecting them."""
@@ -235,7 +155,6 @@
                 else str(module)
             )
             self._logger.debug(f"Connecting module: {module_name}")
-<<<<<<< HEAD
 
             # Get module configuration
             config = module.get_config()
@@ -294,66 +213,6 @@
                         topic, module.handle_input, expected_type
                     )
 
-=======
-
-            # Get module configuration
-            config = module.get_config()
-
-            # Register outputs with the message bus
-            if "outputs" in config and config["outputs"]:
-                for output_item in config["outputs"]:
-                    # Convert to ModuleOutput
-                    output_def = ModuleOutput(
-                        name=output_item["name"],
-                        type_name=output_item.get("type", "Any"),
-                        description=output_item.get("description"),
-                    )
-                    # Register with message bus
-                    topic = output_def.name
-                    self.message_bus.register_output(topic, output_def, module_name)
-                    self._logger.info(
-                        f"Module '{module_name}' set to PUBLISH topic: '{topic}' with type '{output_def.type_name}'"
-                    )
-
-        # Then connect all inputs, now that outputs are registered
-        for module in self.use_case.modules:
-            module_name = (
-                module.meta.name
-                if hasattr(module, "meta") and module.meta
-                else str(module)
-            )
-            config = module.get_config()
-
-            # Process inputs with type validation
-            if "inputs" in config and config["inputs"]:
-                for input_item in config["inputs"]:
-                    # Convert to ModuleInput
-                    input_def = ModuleInput(
-                        name=input_item["name"],
-                        type_name=input_item.get("type", "Any"),
-                        description=input_item.get("description"),
-                    )
-
-                    # Check if there's a specific mapping for this input from the pipeline config
-                    explicit_source = None
-                    if module_name in self.input_mappings:
-                        explicit_source = self.input_mappings[module_name].get(
-                            input_def.name
-                        )
-
-                    # Use the explicit source or just the input name as the topic
-                    topic = explicit_source if explicit_source else input_def.name
-
-                    # Register the input with the message bus for type validation
-                    self.message_bus.register_input(topic, input_def, module_name)
-
-                    # Subscribe the module's handle_input method to this topic
-                    expected_type = input_def.get_python_type()
-                    self.message_bus.subscribe(
-                        topic, module.handle_input, expected_type
-                    )
-
->>>>>>> 57b72812
                     self._logger.info(
                         f"Module '{module_name}' subscribed to INPUT topic: '{topic}' with type '{input_def.type_name}'"
                     )
