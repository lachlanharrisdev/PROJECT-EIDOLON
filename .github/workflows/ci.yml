name: CI

on:
  push:
    branches: [ main ]
  pull_request:
    branches: [ main ]

jobs:
  build:
    runs-on: ubuntu-latest

    steps:
    - uses: actions/checkout@v3
    - name: Set up Python
      uses: actions/setup-python@v4
      with:
        python-version: '3.12.10'

    - name: Install dependencies
      run: |
        python -m pip install --upgrade pip
        pip install -r requirements.txt
<<<<<<< HEAD
=======
        pip install pytest-asyncio pytest-mock
        python -m spacy download en_core_web_sm
>>>>>>> abf6b06e

    - name: Generate Signed Module Hashes
      env:
        PRIVATE_KEY: ${{ secrets.PRIVATE_KEY }}
      run: |
        python core/security/generate_module_hashes.py
    
    - name: Commit Verified Modules
      run: |
        git config --global user.name "github-actions[bot]"
        git config --global user.email "41898282+github-actions[bot]@users.noreply.github.com"
        git add verified_modules.json
        git commit -m "ci: update verified module hashes" || echo "No changes to commit"
        git push<|MERGE_RESOLUTION|>--- conflicted
+++ resolved
@@ -21,11 +21,8 @@
       run: |
         python -m pip install --upgrade pip
         pip install -r requirements.txt
-<<<<<<< HEAD
-=======
         pip install pytest-asyncio pytest-mock
         python -m spacy download en_core_web_sm
->>>>>>> abf6b06e
 
     - name: Generate Signed Module Hashes
       env:
