--- conflicted
+++ resolved
@@ -2,20 +2,12 @@
 import yaml
 from logging import Logger, basicConfig, getLogger
 from app.scheduler import schedule_task
-<<<<<<< HEAD
 
 # from core.analysis.keyword_monitor import async_refresh_political_keywords
 from core.plugins.engine import PluginEngine
 from core.plugins.util import LogUtil
 
 
-=======
-from core.analysis.keyword_monitor import async_refresh_political_keywords
-from core.plugins.engine import PluginEngine
-from core.plugins.util import LogUtil
-
-
->>>>>>> 3994e74d
 def load_configuration(config_path: str) -> dict:
     """
     Load the configuration from the YAML file.
@@ -51,13 +43,11 @@
         self._plugin_engine.start()
 
         # Schedule the keyword refresh task to run every hour
-<<<<<<< HEAD
         # await schedule_task(async_refresh_political_keywords, interval=3600)
-=======
-        await schedule_task(async_refresh_political_keywords, interval=3600)
->>>>>>> 3994e74d
 
 
 if __name__ == "__main__":
     app = Main()
+    asyncio.run(app.main())
+    app = Main()
     asyncio.run(app.main())